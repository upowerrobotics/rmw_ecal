/* ========================= RMW eCAL LICENSE =================================
*
* Copyright (C) 2019 - 2020 Continental Corporation
*
* Licensed under the Apache License, Version 2.0 (the "License");
* you may not use this file except in compliance with the License.
* You may obtain a copy of the License at
* 
*      http://www.apache.org/licenses/LICENSE-2.0
* 
* Unless required by applicable law or agreed to in writing, software
* distributed under the License is distributed on an "AS IS" BASIS,
* WITHOUT WARRANTIES OR CONDITIONS OF ANY KIND, either express or implied.
* See the License for the specific language governing permissions and
* limitations under the License.
*
* ========================= RMW eCAL LICENSE =================================
*/

#include "deserializer_c.hpp"

#include <string>
#include <stdexcept>
#include <algorithm>
#include <memory>

<<<<<<< HEAD
#include <rosidl_generator_c/primitives_sequence.h>
#include <rosidl_generator_c/primitives_sequence_functions.h>
#include <rosidl_generator_c/string.h>
#include <rosidl_generator_c/string_functions.h>
=======
>>>>>>> c7e57ca8
#include <rosidl_typesupport_introspection_c/field_types.h>

#include "internal/rosidl_generator_c_pkg_adapter.hpp"
#include "internal/common.hpp"
#include "internal/serialization/protobuf/helpers.hpp"

#ifdef _MSC_VER
#pragma warning(push)
#pragma warning(disable : 4267 4244)
#endif

namespace eCAL
{
namespace rmw
{

namespace pb = google::protobuf;

#define DEFINE_SET_METHODS(PB_NAME, TYPE)                                                     \
<<<<<<< HEAD
	template <>                                                                               \
	void CProtobufDeserializer::SetSingle<TYPE>(char *ros_member,                             \
												const pb::Message *msg,                       \
												const pb::FieldDescriptor *field) const       \
	{                                                                                         \
		auto data = reinterpret_cast<TYPE *>(ros_member);                                     \
		auto ref = msg->GetReflection();                                                      \
		*data = ref->Get##PB_NAME(*msg, field);                                               \
	}                                                                                         \
                                                                                              \
	template <>                                                                               \
	void CProtobufDeserializer::SetArray<TYPE>(char *ros_member,                              \
											   int array_size,                                \
											   const pb::Message *msg,                        \
											   const pb::FieldDescriptor *field) const        \
	{                                                                                         \
		auto data = reinterpret_cast<TYPE *>(ros_member);                                     \
		auto ref = msg->GetReflection();                                                      \
		for (int i = 0; i < array_size; i++, data++)                                          \
		{                                                                                     \
			*data = ref->GetRepeated##PB_NAME(*msg, field, i);                                \
		}                                                                                     \
	}                                                                                         \
                                                                                              \
	template <>                                                                               \
	void CProtobufDeserializer::SetDynamicArray<TYPE>(char *ros_member,                       \
													  const pb::Message *msg,                 \
													  const pb::FieldDescriptor *field) const \
	{                                                                                         \
		auto sequence = reinterpret_cast<rosidl_generator_c__octet__Sequence *>(ros_member);  \
		auto ref = msg->GetReflection();                                                      \
		auto size = ref->FieldSize(*msg, field);                                              \
																							  \
		sequence->data = nullptr;                                                             \
		sequence->size = size;                                                                \
		sequence->capacity = size;                                                            \
		if (size > 0)                                                                         \
		{                                                                                     \
			sequence->data = new uint8_t[size * sizeof(TYPE)];                                \
			SetArray<TYPE>(reinterpret_cast<char *>(sequence->data),                          \
						   sequence->size, msg, field);                                       \
		}                                                                                     \
	}
=======
template <>                                                                               \
void CProtobufDeserializer::SetSingle<TYPE>(char *ros_member,                             \
										const pb::Message *msg,                       \
										const pb::FieldDescriptor *field) const       \
{                                                                                         \
auto data = reinterpret_cast<TYPE *>(ros_member);                                     \
auto ref = msg->GetReflection();                                                      \
*data = ref->Get##PB_NAME(*msg, field);                                               \
}                                                                                         \
																						\
template <>                                                                               \
void CProtobufDeserializer::SetArray<TYPE>(char *ros_member,                              \
										int array_size,                                \
										const pb::Message *msg,                        \
										const pb::FieldDescriptor *field) const        \
{                                                                                         \
auto data = reinterpret_cast<TYPE *>(ros_member);                                     \
auto ref = msg->GetReflection();                                                      \
for (int i = 0; i < array_size; i++, data++)                                          \
{                                                                                     \
	*data = ref->GetRepeated##PB_NAME(*msg, field, i);                                \
}                                                                                     \
}                                                                                         \
																						\
template <>                                                                               \
void CProtobufDeserializer::SetDynamicArray<TYPE>(char *ros_member,                       \
												const pb::Message *msg,                 \
												const pb::FieldDescriptor *field) const \
{                                                                                         \
auto sequence = reinterpret_cast<rosidl_runtime_c__octet__Sequence *>(ros_member);    \
auto ref = msg->GetReflection();                                                      \
auto size = ref->FieldSize(*msg, field);                                              \
																						\
sequence->size = size;                                                                \
sequence->capacity = size;                                                            \
if (size > 0)                                                                         \
{                                                                                     \
	sequence->data = new uint8_t[size * sizeof(TYPE)];                                \
	SetArray<TYPE>(reinterpret_cast<char *>(sequence->data),                          \
					sequence->size, msg, field);                                       \
}                                                                                     \
}
>>>>>>> c7e57ca8

DEFINE_SET_METHODS(Bool, bool)
DEFINE_SET_METHODS(Int32, char)
DEFINE_SET_METHODS(Int32, int8_t)
DEFINE_SET_METHODS(Int32, int16_t)
DEFINE_SET_METHODS(Int32, int32_t)
DEFINE_SET_METHODS(Int64, int64_t)
DEFINE_SET_METHODS(UInt32, uint8_t)
DEFINE_SET_METHODS(UInt32, uint16_t)
DEFINE_SET_METHODS(UInt32, uint32_t)
DEFINE_SET_METHODS(UInt64, uint64_t)
DEFINE_SET_METHODS(Float, float)
DEFINE_SET_METHODS(Double, double)

template <>
void CProtobufDeserializer::SetSingle<std::string>(char *ros_member,
													const pb::Message *msg,
													const pb::FieldDescriptor *field) const
{
<<<<<<< HEAD
	auto data = reinterpret_cast<rosidl_generator_c__String *>(ros_member);
=======
	auto data = reinterpret_cast<rosidl_runtime_c__char__Sequence *>(ros_member);
>>>>>>> c7e57ca8
	auto ref = msg->GetReflection();

	const std::string &str = ref->GetStringReference(*msg, field, nullptr);
	auto str_data = str.c_str();
	auto size = str.size();

	rosidl_generator_c__String__init(data);
	rosidl_generator_c__String__assignn(data, str_data, size);
}

template <>
void CProtobufDeserializer::SetArray<std::string>(char *ros_member,
													int array_size,
													const pb::Message *msg,
													const pb::FieldDescriptor *field) const
{
<<<<<<< HEAD
	auto sequence = reinterpret_cast<rosidl_generator_c__String *>(ros_member);
=======
	auto sequence = reinterpret_cast<rosidl_runtime_c__char__Sequence *>(ros_member);
>>>>>>> c7e57ca8
	auto ref = msg->GetReflection();

	for (int i = 0; i < array_size; i++)
	{
<<<<<<< HEAD
		auto data = &sequence[i];

=======
		auto data = reinterpret_cast<rosidl_runtime_c__char__Sequence *>(&sequence[i]);
>>>>>>> c7e57ca8
		const std::string &str = ref->GetRepeatedStringReference(*msg, field, i, nullptr);
		auto size = str.size();
		auto str_data = str.c_str();

		rosidl_generator_c__String__init(data);
		rosidl_generator_c__String__assignn(data, str_data, size);
	}
}

template <>
void CProtobufDeserializer::SetDynamicArray<std::string>(char *ros_member,
															const pb::Message *msg,
															const pb::FieldDescriptor *field) const
{
<<<<<<< HEAD
	auto sequence = reinterpret_cast<rosidl_generator_c__String__Sequence *>(ros_member);

	auto ref = msg->GetReflection();
	auto size = ref->FieldSize(*msg, field);
	rosidl_generator_c__String__Sequence__init(sequence, size);
	
	if(size > 0)
	{
		SetArray<std::string>(reinterpret_cast<char *>(sequence->data), size, msg, field);
=======
	auto sequence = reinterpret_cast<rosidl_runtime_c__octet__Sequence *>(ros_member);

	auto ref = msg->GetReflection();
	auto array_size = ref->FieldSize(*msg, field);
	sequence->size = array_size;
	sequence->capacity = array_size;
	if (array_size > 0)
	{
		auto sequence_data = new char[array_size * sizeof(rosidl_runtime_c__char__Sequence)];
		SetArray<std::string>(sequence_data, array_size, msg, field);
		sequence->data = reinterpret_cast<uint8_t *>(sequence_data);
>>>>>>> c7e57ca8
	}
}

template <>
void CProtobufDeserializer::SetSingle<ros_message_t>(char *ros_member,
														const rosidl_typesupport_introspection_c__MessageMembers *members,
														const pb::Message *msg,
														const pb::FieldDescriptor *field) const
{
	auto ref = msg->GetReflection();
	auto &sub_message = ref->GetMessage(*msg, field);
	FillMessage(ros_member, members, &sub_message);
}

template <>
void CProtobufDeserializer::SetArray<ros_message_t>(char *ros_member,
													const rosidl_typesupport_introspection_c__MessageMembers *members,
													int size,
													const pb::Message *msg,
													const pb::FieldDescriptor *field) const
{
	auto ref = msg->GetReflection();
	for (int i = 0; i < size; i++)
	{
		auto &sub_message = ref->GetRepeatedMessage(*msg, field, i);
		FillMessage(ros_member, members, &sub_message);
		ros_member += members->size_of_;
	}
}

template <>
void CProtobufDeserializer::SetDynamicArray<ros_message_t>(char *ros_member,
															const rosidl_typesupport_introspection_c__MessageMembers *members,
															const pb::Message *msg,
															const pb::FieldDescriptor *field) const
{
	auto sequence = reinterpret_cast<rosidl_runtime_c__octet__Sequence *>(ros_member);

	auto ref = msg->GetReflection();
	auto array_size = ref->FieldSize(*msg, field);
	sequence->data = nullptr;
	sequence->size = array_size;
	sequence->capacity = array_size;
<<<<<<< HEAD
	
	if(array_size > 0)
=======
	if (array_size > 0)
>>>>>>> c7e57ca8
	{
		auto sequence_data = new char[array_size * members->size_of_];
		SetArray<ros_message_t>(sequence_data, members, array_size, msg, field);
		sequence->data = reinterpret_cast<uint8_t *>(sequence_data);
	}
}

#undef DEFINE_SET_METHODS

template <typename T>
void CProtobufDeserializer::Set(char *ros_member,
								const rosidl_typesupport_introspection_c__MessageMember *member,
								const pb::Message *msg,
								const pb::FieldDescriptor *field) const
{
	if (member->is_array_)
	{
		if (member->array_size_ > 0 && !member->is_upper_bound_)
		{
			ThrowIfInvalidProtobufArraySize(member->array_size_);
			SetArray<T>(ros_member, member->array_size_, msg, field);
		}
		else //dynamic array
		{
			SetDynamicArray<T>(ros_member, msg, field);
		}
	}
	else
	{
		SetSingle<T>(ros_member, msg, field);
	}
}

template <>
void CProtobufDeserializer::Set<ros_message_t>(char *ros_member,
												const rosidl_typesupport_introspection_c__MessageMember *member,
												const pb::Message *msg,
												const pb::FieldDescriptor *field) const
{
	auto members = GetMembers(member);
	if (member->is_array_)
	{
		if (member->array_size_ > 0 && !member->is_upper_bound_)
		{
			ThrowIfInvalidProtobufArraySize(member->array_size_);
			SetArray<ros_message_t>(ros_member, members, member->array_size_, msg, field);
		}
		else //dynamic array
		{
			SetDynamicArray<ros_message_t>(ros_member, members, msg, field);
		}
	}
	else
	{
		SetSingle<ros_message_t>(ros_member, members, msg, field);
	}
}

void CProtobufDeserializer::FillMessage(char *ros_msg,
										const rosidl_typesupport_introspection_c__MessageMembers *members,
										const pb::Message *msg) const
{
	auto msg_desc = msg->GetDescriptor();
	for (size_t i = 0; i < members->member_count_; i++)
	{
		auto member = members->members_ + i;
		auto member_data = ros_msg + member->offset_;

		auto field = msg_desc->FindFieldByName(member->name_);

		switch (member->type_id_)
		{
		case rosidl_typesupport_introspection_c__ROS_TYPE_STRING:
			Set<std::string>(member_data, member, msg, field);
			break;
		case rosidl_typesupport_introspection_c__ROS_TYPE_BOOLEAN:
			Set<bool>(member_data, member, msg, field);
			break;
		case rosidl_typesupport_introspection_c__ROS_TYPE_BYTE:
			Set<uint8_t>(member_data, member, msg, field);
			break;
		case rosidl_typesupport_introspection_c__ROS_TYPE_CHAR:
			Set<char>(member_data, member, msg, field);
			break;
		case rosidl_typesupport_introspection_c__ROS_TYPE_FLOAT:
			Set<float>(member_data, member, msg, field);
			break;
		case rosidl_typesupport_introspection_c__ROS_TYPE_DOUBLE:
			Set<double>(member_data, member, msg, field);
			break;
		case rosidl_typesupport_introspection_c__ROS_TYPE_INT8:
			Set<int8_t>(member_data, member, msg, field);
			break;
		case rosidl_typesupport_introspection_c__ROS_TYPE_INT16:
			Set<int16_t>(member_data, member, msg, field);
			break;
		case rosidl_typesupport_introspection_c__ROS_TYPE_INT32:
			Set<int32_t>(member_data, member, msg, field);
			break;
		case rosidl_typesupport_introspection_c__ROS_TYPE_INT64:
			Set<int64_t>(member_data, member, msg, field);
			break;
		case rosidl_typesupport_introspection_c__ROS_TYPE_UINT8:
			Set<uint8_t>(member_data, member, msg, field);
			break;
		case rosidl_typesupport_introspection_c__ROS_TYPE_UINT16:
			Set<uint16_t>(member_data, member, msg, field);
			break;
		case rosidl_typesupport_introspection_c__ROS_TYPE_UINT32:
			Set<uint32_t>(member_data, member, msg, field);
			break;
		case rosidl_typesupport_introspection_c__ROS_TYPE_UINT64:
			Set<uint64_t>(member_data, member, msg, field);
			break;
		case rosidl_typesupport_introspection_c__ROS_TYPE_MESSAGE:
			Set<ros_message_t>(member_data, member, msg, field);
			break;
		case rosidl_typesupport_introspection_c__ROS_TYPE_WSTRING:
		case rosidl_typesupport_introspection_c__ROS_TYPE_WCHAR:
			throw std::logic_error("Wide character/string deserialization is unsupported.");
		}
	}
}

void CProtobufDeserializer::Deserialize(void *message, const void *serialized_data, size_t size)
{
	std::unique_ptr<pb::Message> proto_message(message_factory_.Create());
	proto_message->ParseFromArray(serialized_data, size);
	auto message_bytes = static_cast<char *>(message);
	FillMessage(message_bytes, members_, proto_message.get());
}

} // namespace rmw
} // namespace eCAL

#ifdef _MSC_VER
#pragma warning(pop)
#endif<|MERGE_RESOLUTION|>--- conflicted
+++ resolved
@@ -24,13 +24,6 @@
 #include <algorithm>
 #include <memory>
 
-<<<<<<< HEAD
-#include <rosidl_generator_c/primitives_sequence.h>
-#include <rosidl_generator_c/primitives_sequence_functions.h>
-#include <rosidl_generator_c/string.h>
-#include <rosidl_generator_c/string_functions.h>
-=======
->>>>>>> c7e57ca8
 #include <rosidl_typesupport_introspection_c/field_types.h>
 
 #include "internal/rosidl_generator_c_pkg_adapter.hpp"
@@ -50,51 +43,6 @@
 namespace pb = google::protobuf;
 
 #define DEFINE_SET_METHODS(PB_NAME, TYPE)                                                     \
-<<<<<<< HEAD
-	template <>                                                                               \
-	void CProtobufDeserializer::SetSingle<TYPE>(char *ros_member,                             \
-												const pb::Message *msg,                       \
-												const pb::FieldDescriptor *field) const       \
-	{                                                                                         \
-		auto data = reinterpret_cast<TYPE *>(ros_member);                                     \
-		auto ref = msg->GetReflection();                                                      \
-		*data = ref->Get##PB_NAME(*msg, field);                                               \
-	}                                                                                         \
-                                                                                              \
-	template <>                                                                               \
-	void CProtobufDeserializer::SetArray<TYPE>(char *ros_member,                              \
-											   int array_size,                                \
-											   const pb::Message *msg,                        \
-											   const pb::FieldDescriptor *field) const        \
-	{                                                                                         \
-		auto data = reinterpret_cast<TYPE *>(ros_member);                                     \
-		auto ref = msg->GetReflection();                                                      \
-		for (int i = 0; i < array_size; i++, data++)                                          \
-		{                                                                                     \
-			*data = ref->GetRepeated##PB_NAME(*msg, field, i);                                \
-		}                                                                                     \
-	}                                                                                         \
-                                                                                              \
-	template <>                                                                               \
-	void CProtobufDeserializer::SetDynamicArray<TYPE>(char *ros_member,                       \
-													  const pb::Message *msg,                 \
-													  const pb::FieldDescriptor *field) const \
-	{                                                                                         \
-		auto sequence = reinterpret_cast<rosidl_generator_c__octet__Sequence *>(ros_member);  \
-		auto ref = msg->GetReflection();                                                      \
-		auto size = ref->FieldSize(*msg, field);                                              \
-																							  \
-		sequence->data = nullptr;                                                             \
-		sequence->size = size;                                                                \
-		sequence->capacity = size;                                                            \
-		if (size > 0)                                                                         \
-		{                                                                                     \
-			sequence->data = new uint8_t[size * sizeof(TYPE)];                                \
-			SetArray<TYPE>(reinterpret_cast<char *>(sequence->data),                          \
-						   sequence->size, msg, field);                                       \
-		}                                                                                     \
-	}
-=======
 template <>                                                                               \
 void CProtobufDeserializer::SetSingle<TYPE>(char *ros_member,                             \
 										const pb::Message *msg,                       \
@@ -137,7 +85,6 @@
 					sequence->size, msg, field);                                       \
 }                                                                                     \
 }
->>>>>>> c7e57ca8
 
 DEFINE_SET_METHODS(Bool, bool)
 DEFINE_SET_METHODS(Int32, char)
@@ -157,19 +104,17 @@
 													const pb::Message *msg,
 													const pb::FieldDescriptor *field) const
 {
-<<<<<<< HEAD
-	auto data = reinterpret_cast<rosidl_generator_c__String *>(ros_member);
-=======
 	auto data = reinterpret_cast<rosidl_runtime_c__char__Sequence *>(ros_member);
->>>>>>> c7e57ca8
 	auto ref = msg->GetReflection();
 
 	const std::string &str = ref->GetStringReference(*msg, field, nullptr);
-	auto str_data = str.c_str();
 	auto size = str.size();
-
-	rosidl_generator_c__String__init(data);
-	rosidl_generator_c__String__assignn(data, str_data, size);
+	data->size = size;
+	data->capacity = size + 1;
+	data->data = new signed char[data->capacity];
+	auto str_data = reinterpret_cast<const signed char *>(str.c_str());
+
+	std::copy_n(str_data, size + 1, data->data);
 }
 
 template <>
@@ -178,27 +123,20 @@
 													const pb::Message *msg,
 													const pb::FieldDescriptor *field) const
 {
-<<<<<<< HEAD
-	auto sequence = reinterpret_cast<rosidl_generator_c__String *>(ros_member);
-=======
 	auto sequence = reinterpret_cast<rosidl_runtime_c__char__Sequence *>(ros_member);
->>>>>>> c7e57ca8
 	auto ref = msg->GetReflection();
 
 	for (int i = 0; i < array_size; i++)
 	{
-<<<<<<< HEAD
-		auto data = &sequence[i];
-
-=======
 		auto data = reinterpret_cast<rosidl_runtime_c__char__Sequence *>(&sequence[i]);
->>>>>>> c7e57ca8
 		const std::string &str = ref->GetRepeatedStringReference(*msg, field, i, nullptr);
 		auto size = str.size();
-		auto str_data = str.c_str();
-
-		rosidl_generator_c__String__init(data);
-		rosidl_generator_c__String__assignn(data, str_data, size);
+		data->size = size;
+		data->capacity = size + 1;
+		data->data = new signed char[data->capacity];
+		auto str_data = reinterpret_cast<const signed char *>(str.c_str());
+
+		std::copy_n(str_data, size + 1, data->data);
 	}
 }
 
@@ -207,17 +145,6 @@
 															const pb::Message *msg,
 															const pb::FieldDescriptor *field) const
 {
-<<<<<<< HEAD
-	auto sequence = reinterpret_cast<rosidl_generator_c__String__Sequence *>(ros_member);
-
-	auto ref = msg->GetReflection();
-	auto size = ref->FieldSize(*msg, field);
-	rosidl_generator_c__String__Sequence__init(sequence, size);
-	
-	if(size > 0)
-	{
-		SetArray<std::string>(reinterpret_cast<char *>(sequence->data), size, msg, field);
-=======
 	auto sequence = reinterpret_cast<rosidl_runtime_c__octet__Sequence *>(ros_member);
 
 	auto ref = msg->GetReflection();
@@ -229,7 +156,6 @@
 		auto sequence_data = new char[array_size * sizeof(rosidl_runtime_c__char__Sequence)];
 		SetArray<std::string>(sequence_data, array_size, msg, field);
 		sequence->data = reinterpret_cast<uint8_t *>(sequence_data);
->>>>>>> c7e57ca8
 	}
 }
 
@@ -270,15 +196,9 @@
 
 	auto ref = msg->GetReflection();
 	auto array_size = ref->FieldSize(*msg, field);
-	sequence->data = nullptr;
 	sequence->size = array_size;
 	sequence->capacity = array_size;
-<<<<<<< HEAD
-	
-	if(array_size > 0)
-=======
 	if (array_size > 0)
->>>>>>> c7e57ca8
 	{
 		auto sequence_data = new char[array_size * members->size_of_];
 		SetArray<ros_message_t>(sequence_data, members, array_size, msg, field);
