^^^^^^^^^^^^^^^^^^^^^^^^^^^^^^^^^^^^^^^^
Changelog for package rmw_ecal_dynamic_cpp
^^^^^^^^^^^^^^^^^^^^^^^^^^^^^^^^^^^^^^^^

<<<<<<< HEAD
=======
0.5.0 (2020-10-19)
------------------
* Added support for Foxy Fitzroy

>>>>>>> c7e57ca8
0.4.1 (2020-10-05)
------------------
* Performance improvements for messages containing primitive type arrays
* Bug fixes

0.4.0 (2020-08-13)
------------------
* Subscribers will now receive messages from publishers that are running in same process
* Fixed bug where deserializing empty arrays/strings would crash the node
* Updated typenames naming convention, type names will be named like this "namespace/namespace2/type" for custom serialization and proto:typename for protobuf serialization
* Rosbag should be able to record/play topics now if they are using custom serialization
Known issues:
* Due to bug in eCAL5 where service calls aren't asynchronous, services in RMW aren't 
  async either, also this means that actions won't behave as expected where all of their streamed messages
  would get propagated to client when action request finishes.

0.3.0 (2020-06-24)
------------------
* Implemented client/service support
* Implemented actions support
* Implemented quality of life functions support (eg. graph querying functions)
* Implemented QOS support (eg. graph querying functions)
* Added support for Dashing Diadema
* Updated topic/service naming prefixes to follow ros2 rmw conventions
Known issues:
* Due to bug in eCAL5 where service calls aren't asynchronous, services in RMW aren't 
  async either, also this means that actions won't behave as expected where all of their streamed messages
  would get propagated to client when action request finishes.
* Due to internal typename naming, rosbag recording/playing tools won't work, eCAL equivalents should work fine.

0.2.0 (2020-03-24)
------------------
* Renamed package to rmw_ecal_dynamic_cpp
* Implemented protobuf serialization
* Bug fixes
* Performance improvements

0.1.0 (2020-03-03)
------------------
* Implemented pub/sub support
* Implemented custom type support<|MERGE_RESOLUTION|>--- conflicted
+++ resolved
@@ -2,13 +2,10 @@
 Changelog for package rmw_ecal_dynamic_cpp
 ^^^^^^^^^^^^^^^^^^^^^^^^^^^^^^^^^^^^^^^^
 
-<<<<<<< HEAD
-=======
 0.5.0 (2020-10-19)
 ------------------
 * Added support for Foxy Fitzroy
 
->>>>>>> c7e57ca8
 0.4.1 (2020-10-05)
 ------------------
 * Performance improvements for messages containing primitive type arrays
